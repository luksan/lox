--- conflicted
+++ resolved
@@ -368,28 +368,6 @@
                     unsafe { frame.closure.as_ref() }.write_upvalue(slot, value);
                 }
                 OpCode::GetProperty => {
-<<<<<<< HEAD
-                    let Some(instance) = self.peek(0).as_object::<Instance>() else {
-                        return runtime_error!("Only instances have properties.")?;
-                    };
-                    let name = read_constant!().as_object().unwrap();
-                    let Some(value) = instance.get_field(name) else {
-                        runtime_error!(self.bind_method(instance.get_class(), name))?;
-                        unreachable!();
-                    };
-                    self.pop(); // instance
-                    self.push(value);
-                }
-                OpCode::SetProperty => {
-                    if let Some(instance) = self.peek(1).as_object::<Instance>() {
-                        instance.set_field(read_constant!().as_object().unwrap(), self.peek(0));
-                        let value = self.pop();
-                        self.pop();
-                        self.push(value);
-                    } else {
-                        runtime_error!("Only instances have fields.")?;
-                    }
-=======
                     let instance = self
                         .peek(0)
                         .as_object::<Instance>()
@@ -409,7 +387,6 @@
                     let value = self.pop();
                     self.pop();
                     self.push(value);
->>>>>>> 9d45b218
                 }
                 OpCode::GetSuper => {
                     let name = read_string!();
