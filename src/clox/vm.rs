--- conflicted
+++ resolved
@@ -565,12 +565,8 @@
                 Ok(None)
             }
         } else if let Some(native) = callee.as_object::<NativeFn>() {
-<<<<<<< HEAD
-            let result = native.call_native(&self.stack.slice_top(arg_count))?;
+            let result = native.call_native(self.stack.slice_top(arg_count))?;
             self.stack.remove_cnt(arg_count + 1);
-=======
-            let result = native.call_native(self.stack.slice_top(arg_count))?;
->>>>>>> 7927a7c5
             self.push(result);
             Ok(None)
         } else {
